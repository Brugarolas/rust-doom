--- conflicted
+++ resolved
@@ -32,13 +32,8 @@
     fn wad_read_from<R: Read>(reader: &mut R) -> Result<Self> {
         let identifier = try!(reader.wad_read::<u32>());
         Ok(WadInfo {
-<<<<<<< HEAD
-            identifier: [( identifier        & 0xff) as u8,
-                         ((identifier >>  8) & 0xff) as u8,
-=======
-            identifier: [((identifier >> 0) & 0xff) as u8,
+            identifier: [(identifier & 0xff) as u8,
                          ((identifier >> 8) & 0xff) as u8,
->>>>>>> d6702f08
                          ((identifier >> 16) & 0xff) as u8,
                          ((identifier >> 24) & 0xff) as u8],
             num_lumps: try!(reader.wad_read()),
